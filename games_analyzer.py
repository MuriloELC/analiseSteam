--- conflicted
+++ resolved
@@ -253,20 +253,18 @@
         >>> g.genres
         ['Action', 'Indie']
         """
-<<<<<<< HEAD
+
         # Pego as colunas que importam e converto tudo para string sem espaços
-=======
+
         # Normaliza valores a strings (ou "") via compreensão
->>>>>>> c93fa413
+
         fields = {
             k: str(row.get(k, "") or "").strip()
             for k in ("Name", "Release date", "Price", "Genres", "Developers", "Publishers")
         }
 
-<<<<<<< HEAD
         # Guardo cada campo em variáveis com nomes mais curtos
-=======
->>>>>>> c93fa413
+
         name = fields["Name"] or None
         rel = fields["Release date"]
         price_raw = fields["Price"]
@@ -282,10 +280,9 @@
         # Se o preço for zero marco como gratuito
         is_free = (price == 0.0) if (price is not None) else False
 
-<<<<<<< HEAD
+
         # Copio o dicionário para manter os dados normalizados que chegaram
-=======
->>>>>>> c93fa413
+
         raw_norm = fields.copy()
         raw_norm["Name"] = name or ""
 
